--- conflicted
+++ resolved
@@ -118,12 +118,6 @@
 
 # Main script
 if __name__ == "__main__":
-<<<<<<< HEAD
-    # Start MLflow tracking
-    mlflow.set_tracking_uri("http://mlflow:5000")  
-    mlflow.set_experiment("MLOps_Project-Akhir")
-=======
->>>>>>> d7378614
     model = initialize_model(num_classes).to(device)
     criterion = nn.CrossEntropyLoss()
     optimizer = optim.SGD(model.parameters(), lr=0.001, momentum=0.9)
